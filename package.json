{
  "name": "react-advanced-form",
  "version": "1.3.2",
  "description": "Tailor advanced real-world forms in a matter of minutes. Multi-layer validation, field grouping, reactive props, and much more.",
  "author": {
    "name": "Artem Zakharchenko",
    "email": "kettanaito@gmail.com"
  },
  "license": "MIT",
  "repository": {
    "type": "git",
    "url": "git+https://github.com/kettanaito/react-advanced-form.git"
  },
  "keywords": [
    "react",
    "form",
    "react-form",
    "react-advanced-form",
    "raf",
    "advanced",
    "dynamic props",
    "reactive props",
    "rxprops",
    "field group",
    "field grouping",
    "fields group",
    "validation",
    "form validation",
    "field validation",
    "async validation",
    "multi-level validation"
  ],
  "engines": {
    "node": ">=6"
  },
  "main": "index.js",
  "scripts": {
    "start": "start-storybook -p 6009 -s ./",
    "dev": "NODE_ENV=development webpack -w",
    "flow": "flow",
    "prettify": "prettier src/**/*.js cypress/integration/**/*.{js,jsx} examples/**/*.{js,jsx} --write",
    "cypress": "node_modules/.bin/cypress open",
    "clean": "rm -rf ./lib && exit 0",
    "build": "npm run clean && npm run build:dev && npm run build:prod",
    "build:prod": "NODE_ENV=production webpack",
    "build:dev": "NODE_ENV=development webpack",
    "build:storybook": "build-storybook",
    "test:utils": "NODE_ENV=production jest",
    "test:integration": "NODE_ENV=production node_modules/.bin/cypress run --spec cypress/integration/index.js",
    "test": "npm run test:utils && npm run test:integration",
    "prepublishOnly": "npm run build && npm test"
  },
  "pre-push": [
    "prettify"
  ],
  "peerDependencies": {
    "react": "^15.0.0",
    "immutable": "^3.8.2"
  },
  "devDependencies": {
<<<<<<< HEAD
    "@cypress/webpack-preprocessor": "^1.1.3",
    "@storybook/addon-actions": "^3.4.4",
    "@storybook/addon-centered": "^3.4.4",
    "@storybook/addon-links": "^3.4.4",
    "@storybook/addon-options": "^3.4.4",
    "@storybook/addons": "^3.4.4",
    "@storybook/react": "^3.4.4",
    "babel-core": "^6.26.3",
    "babel-eslint": "^8.2.3",
    "babel-loader": "^7.1.4",
=======
    "@cypress/webpack-preprocessor": "^2.0.1",
    "@storybook/addon-actions": "^3.4.8",
    "@storybook/addon-centered": "^3.4.8",
    "@storybook/addon-links": "^3.4.8",
    "@storybook/addon-options": "^3.4.8",
    "@storybook/addons": "^3.4.8",
    "@storybook/react": "^3.4.8",
    "babel-core": "^6.26.3",
    "babel-eslint": "^8.2.6",
    "babel-loader": "^7.1.5",
>>>>>>> 060916d6
    "babel-minify-webpack-plugin": "^0.3.1",
    "babel-plugin-transform-class-properties": "^6.24.1",
    "babel-plugin-transform-export-extensions": "^6.22.0",
    "babel-plugin-transform-flow-strip-types": "^6.22.0",
    "babel-plugin-transform-object-rest-spread": "^6.26.0",
    "babel-polyfill": "^6.26.0",
    "babel-preset-env": "^1.7.0",
<<<<<<< HEAD
    "babel-preset-flow": "^6.23.0",
    "babel-preset-react": "^6.24.1",
    "bootstrap": "^4.1.1",
=======
    "babel-preset-react": "^6.24.1",
    "bootstrap": "^4.1.3",
>>>>>>> 060916d6
    "chai": "^4.1.2",
    "cypress": "^2.1.0",
    "cypress-react-unit-test": "^1.2.1",
    "enzyme": "^3.3.0",
    "enzyme-adapter-react-16": "^1.1.1",
    "eslint": "^4.19.1",
    "eslint-config-airbnb-base": "^12.1.0",
<<<<<<< HEAD
    "eslint-import-resolver-webpack": "^0.9.0",
    "eslint-loader": "^2.0.0",
    "eslint-plugin-import": "^2.11.0",
    "eslint-plugin-mocha": "^5.0.0",
    "eslint-plugin-react": "^7.8.1",
    "flow": "^0.2.3",
    "gitbook-plugin-custom-favicon": "0.0.4",
    "gitbook-plugin-prism": "^2.3.0",
    "immutable": "^4.0.0-rc.9",
    "jest": "^22.4.3",
    "jsdom": "^11.10.0",
    "mocha": "^5.1.1",
    "moment": "^2.22.1",
    "pre-push": "^0.1.1",
    "prettier": "^1.12.1",
    "prop-types": "^15.6.1",
    "raw-loader": "^0.5.1",
    "react": "^16.3.2",
    "react-datepicker": "^1.4.1",
    "react-dom": "^16.3.2",
    "react-rangeslider": "^2.2.0",
    "react-select": "^1.2.1",
    "react-slider": "^0.11.2",
    "regenerator": "^0.12.3",
    "storybook": "^1.0.0",
    "style-loader": "^0.21.0",
    "validator": "^10.2.0",
    "webpack": "3.11.0",
    "webpack-bundle-analyzer": "^2.11.2"
=======
    "eslint-import-resolver-webpack": "^0.10.1",
    "eslint-loader": "^2.1.0",
    "eslint-plugin-import": "^2.13.0",
    "eslint-plugin-mocha": "^5.1.0",
    "eslint-plugin-react": "^7.10.0",
    "gitbook-plugin-custom-favicon": "0.0.4",
    "gitbook-plugin-prism": "^2.3.0",
    "immutable": "^3.8.2",
    "jsdom": "^11.11.0",
    "mocha": "^5.2.0",
    "moment": "^2.22.2",
    "prop-types": "^15.6.2",
    "raw-loader": "^0.5.1",
    "react": "^16.2.0",
    "react-datepicker": "^1.5.0",
    "react-dom": "^16.2.0",
    "react-rangeslider": "^2.2.0",
    "react-select": "^1.2.1",
    "react-slider": "^0.11.2",
    "recompose": "^0.27.1",
    "regenerator": "^0.13.2",
    "storybook": "^1.0.0",
    "style-loader": "^0.21.0",
    "validator": "^9.4.1",
    "webpack": "^3.11.0",
    "webpack-bundle-analyzer": "^2.11.1"
>>>>>>> 060916d6
  },
  "dependencies": {
    "create-prop-types": "^1.0.0",
    "hoist-non-react-statics": "^2.5.0",
    "invariant": "^2.2.4",
<<<<<<< HEAD
    "ramda": "^0.25.0",
=======
>>>>>>> 060916d6
    "rxjs": "^5.5.6"
  }
}<|MERGE_RESOLUTION|>--- conflicted
+++ resolved
@@ -58,18 +58,6 @@
     "immutable": "^3.8.2"
   },
   "devDependencies": {
-<<<<<<< HEAD
-    "@cypress/webpack-preprocessor": "^1.1.3",
-    "@storybook/addon-actions": "^3.4.4",
-    "@storybook/addon-centered": "^3.4.4",
-    "@storybook/addon-links": "^3.4.4",
-    "@storybook/addon-options": "^3.4.4",
-    "@storybook/addons": "^3.4.4",
-    "@storybook/react": "^3.4.4",
-    "babel-core": "^6.26.3",
-    "babel-eslint": "^8.2.3",
-    "babel-loader": "^7.1.4",
-=======
     "@cypress/webpack-preprocessor": "^2.0.1",
     "@storybook/addon-actions": "^3.4.8",
     "@storybook/addon-centered": "^3.4.8",
@@ -80,7 +68,6 @@
     "babel-core": "^6.26.3",
     "babel-eslint": "^8.2.6",
     "babel-loader": "^7.1.5",
->>>>>>> 060916d6
     "babel-minify-webpack-plugin": "^0.3.1",
     "babel-plugin-transform-class-properties": "^6.24.1",
     "babel-plugin-transform-export-extensions": "^6.22.0",
@@ -88,14 +75,9 @@
     "babel-plugin-transform-object-rest-spread": "^6.26.0",
     "babel-polyfill": "^6.26.0",
     "babel-preset-env": "^1.7.0",
-<<<<<<< HEAD
     "babel-preset-flow": "^6.23.0",
     "babel-preset-react": "^6.24.1",
-    "bootstrap": "^4.1.1",
-=======
-    "babel-preset-react": "^6.24.1",
     "bootstrap": "^4.1.3",
->>>>>>> 060916d6
     "chai": "^4.1.2",
     "cypress": "^2.1.0",
     "cypress-react-unit-test": "^1.2.1",
@@ -103,45 +85,16 @@
     "enzyme-adapter-react-16": "^1.1.1",
     "eslint": "^4.19.1",
     "eslint-config-airbnb-base": "^12.1.0",
-<<<<<<< HEAD
-    "eslint-import-resolver-webpack": "^0.9.0",
-    "eslint-loader": "^2.0.0",
-    "eslint-plugin-import": "^2.11.0",
-    "eslint-plugin-mocha": "^5.0.0",
-    "eslint-plugin-react": "^7.8.1",
-    "flow": "^0.2.3",
-    "gitbook-plugin-custom-favicon": "0.0.4",
-    "gitbook-plugin-prism": "^2.3.0",
-    "immutable": "^4.0.0-rc.9",
-    "jest": "^22.4.3",
-    "jsdom": "^11.10.0",
-    "mocha": "^5.1.1",
-    "moment": "^2.22.1",
-    "pre-push": "^0.1.1",
-    "prettier": "^1.12.1",
-    "prop-types": "^15.6.1",
-    "raw-loader": "^0.5.1",
-    "react": "^16.3.2",
-    "react-datepicker": "^1.4.1",
-    "react-dom": "^16.3.2",
-    "react-rangeslider": "^2.2.0",
-    "react-select": "^1.2.1",
-    "react-slider": "^0.11.2",
-    "regenerator": "^0.12.3",
-    "storybook": "^1.0.0",
-    "style-loader": "^0.21.0",
-    "validator": "^10.2.0",
-    "webpack": "3.11.0",
-    "webpack-bundle-analyzer": "^2.11.2"
-=======
     "eslint-import-resolver-webpack": "^0.10.1",
     "eslint-loader": "^2.1.0",
     "eslint-plugin-import": "^2.13.0",
     "eslint-plugin-mocha": "^5.1.0",
     "eslint-plugin-react": "^7.10.0",
+    "flow": "^0.2.3",
     "gitbook-plugin-custom-favicon": "0.0.4",
     "gitbook-plugin-prism": "^2.3.0",
     "immutable": "^3.8.2",
+    "jest": "^23.4.1",
     "jsdom": "^11.11.0",
     "mocha": "^5.2.0",
     "moment": "^2.22.2",
@@ -160,16 +113,12 @@
     "validator": "^9.4.1",
     "webpack": "^3.11.0",
     "webpack-bundle-analyzer": "^2.11.1"
->>>>>>> 060916d6
   },
   "dependencies": {
     "create-prop-types": "^1.0.0",
     "hoist-non-react-statics": "^2.5.0",
     "invariant": "^2.2.4",
-<<<<<<< HEAD
     "ramda": "^0.25.0",
-=======
->>>>>>> 060916d6
     "rxjs": "^5.5.6"
   }
 }