/**
 * A high-order component which provides the reference of the field's record to the wrapped
 * component. Used for custom field styling, implementing fields with custom logic, and
 * third-party field components integration.
 */
import React from 'react'
import PropTypes from 'prop-types'
import hoistNonReactStatics from 'hoist-non-react-statics'
import {
  isset,
  camelize,
  debounce,
  CustomPropTypes,
  getComponentName,
  recordUtils,
  rxUtils,
} from '../utils'

/* Default options for `connectField()` HOC */
const defaultOptions = {
  valuePropName: 'value',
  initialValue: '',
  allowMultiple: false,
  mapPropsToField({ fieldRecord }) {
    return fieldRecord
  },
  beforeRegister({ fieldProps }) {
    return fieldProps
  },
  shouldValidateOnMount({ valuePropName, fieldRecord }) {
    const fieldValue = fieldRecord[valuePropName]
    return isset(fieldValue) && fieldValue !== ''
  },
  shouldUpdateRecord({ prevValue, nextValue }) {
    return prevValue !== nextValue
  },
  enforceProps() {
    return {}
  },
}

export default function connectField(options) {
  const hocOptions = { ...defaultOptions, ...options }
  const { valuePropName } = hocOptions

  return function(WrappedComponent) {
    class Field extends React.Component {
      static displayName = `Field.${getComponentName(WrappedComponent)}`

      static propTypes = {
        skip: PropTypes.bool,
      }

      static defaultProps = {
        type: 'text',
        disabled: false,
        required: false,
      }

      static contextTypes = {
        form: PropTypes.object.isRequired,
        fields: CustomPropTypes.Map.isRequired,
        fieldGroup: PropTypes.arrayOf(PropTypes.string),
      }

      constructor(props, context) {
        super(props, context)
        const { fieldGroup } = context
        const { name } = props

        /* Compose the field path */
        this.fieldPath = fieldGroup ? [...fieldGroup, name] : [name]

        /**
         * Register the field in the parent Form's state and store its internal record
         * reference (contextProps). Also, assume the field's contextProps, since they
         * are composed at this moment. There is no need to wait for the next
         * re-rendering to access them.
         */
        this.contextProps = this.register()
      }

      /* Registers the current field within the parent form's state */
      register() {
<<<<<<< HEAD
        const { props: directProps, context, fieldPath } = this
        const { fields, fieldGroup, form } = context
        const { initialValue } = directProps
        const value = directProps[valuePropName]
        const contextValue = fields.getIn([...fieldPath, valuePropName])

        /* Get the proper field value */
=======
        const { props: directProps, fieldPath } = this;
        const { fields, fieldGroup, form } = this.context;
        const { initialValue } = directProps;
        const value = directProps[valuePropName];
        const contextValue = fields.getIn([...fieldPath, valuePropName]);

        /* Get the proper field value to register with */
>>>>>>> 1d804b63
        const registeredValue = isset(contextValue)
          ? contextValue
          : value || initialValue || hocOptions.initialValue

        const { reactiveProps, prunedProps } = rxUtils.getRxProps(directProps)

        const initialFieldProps = {
          ref: this,
          fieldGroup,
          name: prunedProps.name,
          type: prunedProps.type,
          valuePropName,
          [valuePropName]: registeredValue,
<<<<<<< HEAD
          initialValue: prunedProps.hasOwnProperty('initialValue')
            ? initialValue
            : registeredValue,
          controlled: prunedProps.hasOwnProperty('value'), // TODO Checkboxes are always uncontrolled
          required: prunedProps.required,
=======
          initialValue: directProps.hasOwnProperty('initialValue') ? initialValue : registeredValue,

          /* States */
          controlled: directProps.hasOwnProperty('value'), // FIXME checkboxes are never controlled
          focused: false,

          /* Validation */
          errors: null,
          required: directProps.required,
          expected: true,
          skip: directProps.skip,
          valid: false,
          invalid: false,
          validating: false,
          validated: false,
          validatedSync: false,
          validatedAsync: false,
          validSync: false,
          validAsync: false
        };

        /* Inherit expected props to the field record */
        inheritedProps.forEach((propName) => {
          const propValue = directProps[propName];
          if (propValue) {
            defaultFieldRecord[propName] = propValue;
          }
        });

        /* (Optional) Alter the field record using HOC options */
        const fieldRecord = hocOptions.mapPropsToField({
          fieldRecord: defaultFieldRecord,
          props: directProps,
          context: this.context,
          valuePropName
        });

        /* Prevent { fieldGroup: undefined } for the fields without a group */
        if (fieldGroup) {
          fieldRecord.fieldGroup = fieldGroup;
        }

        /**
         * When the validate method is debounced on the form level, different calls to it from different fields
         * are going to overlap and conflict with each other.
         *
         * Wrapping the validate method for each field means that each re-occuring call to that method is
         * going to be debounced relatively to the field, regardless of the other fields being validated.
         */
        fieldRecord.debounceValidate = debounce(form.validateField, form.debounceTime);
>>>>>>> 1d804b63

          reactiveProps,

          //
          // TODO
          // Debounce an isolate validateField method to handle formless fields
          //
          /**
           * When the validate method is debounced on the form level, different
           * calls to it from different fields are going to overlap and conflict
           * with each other. Wrapping the validate method for each field means
           * that each re-occuring call to that method is going to be debounced
           * relatively to the field, regardless of the other fields being validated.
           */
          debounceValidate: debounce(form.validateField, form.debounceTime),
          skip: prunedProps.skip,

          rule: prunedProps.rule,
          asyncRule: prunedProps.asyncRule,
          onFocus: prunedProps.onFocus,
          onChange: prunedProps.onChange,
          onBlur: prunedProps.onBlur,
        }

<<<<<<< HEAD
        /* (Optional) Alter the field record using HOC options */
        const mappedFieldProps = hocOptions.mapPropsToField({
          fieldRecord: initialFieldProps, // TODO Align naming
          props: prunedProps,
          valuePropName,
          context,
        })

        const fieldRecord = recordUtils.createField(mappedFieldProps)

=======
>>>>>>> 1d804b63
        /* Notify the parent Form that a new field prompts to register */
        form.eventEmitter.emit('fieldRegister', {
          fieldProps: fieldRecord,
          fieldOptions: {
            allowMultiple: hocOptions.allowMultiple,
            beforeRegister: hocOptions.beforeRegister,
            shouldValidateOnMount: hocOptions.shouldValidateOnMount({
              fieldRecord,
              props: directProps,
              context: this.context,
              valuePropName,
            }),
          },
        })

        return fieldRecord
      }

      componentWillReceiveProps(nextProps) {
        const { contextProps } = this
        if (!contextProps) {
          return
        }

        /**
         * Handle value change of controlled fields.
         * The responsibility of value update of controlled fields is delegated
         * to the end developer. However, that still means that the new value
         * should be propagated to the Form's state to guarantee the field's
         * internal record is updated respectively.
         */
        const controlled = contextProps.get('controlled')
        const nextValue = nextProps[valuePropName]
        const prevValue = this.props[valuePropName]

        const shouldUpdateRecord = hocOptions.shouldUpdateRecord({
          nextValue,
          prevValue,
          prevProps: this.props,
          nextProps,
          contextProps,
        })

        if (controlled && shouldUpdateRecord) {
          this.context.form.eventEmitter.emit('fieldChange', {
            event: {
              nativeEvent: {
                isForcedUpdate: true,
              },
            },
            nextValue,
            prevValue,
            fieldProps: contextProps,
          })
        }
      }

      /**
       * Ensure "this.contextProps" reference is updated according to the context updates.
       */
      componentWillUpdate(nextProps, nextState, nextContext) {
        /* Bypass scenarios when field is being updated, but not yet registred within the Form */
        const nextContextProps = nextContext.fields.getIn(this.fieldPath)

        if (!nextContextProps) {
          return
        }

        /* Update the internal reference to contextProps */
        const { props: prevProps, contextProps: prevContextProps } = this
        this.contextProps = nextContextProps

        const propsChangeEvent = camelize(
          ...nextContextProps.fieldPath,
          'props',
          'change',
        )

        this.context.form.eventEmitter.emit(propsChangeEvent, {
          prevTargetProps: prevProps,
          nextTargetProps: nextProps,
          prevTargetRecord: prevContextProps,
          nextTargetRecord: nextContextProps,
        })
      }

      /**
       * Deletes the field's record upon unmounting.
       */
      componentWillUnmount() {
        this.context.form.eventEmitter.emit(
          'fieldUnregister',
          this.contextProps,
        )
      }

      /**
       * Handle field and inner field component refenreces.
       * @param {ReactComponent} Component
       */
      getInnerRef = (Component) => {
        /**
         * Store inner component reference internally.
         * This way inner reference is accessible by custom field reference like
         * "CustomField.ref(Field).innerRef(Component)".
         */
        this.innerRef = Component

        /**
         * Allow direct reference to inner component.
         * <CustomField innerRef={ ... } />
         *
         * First, check if the component where "fieldProps" are destructued is another
         * React Component. This means, that the end developer wrapped the "input" with
         * another React Component. In that case "innerRef" will not return the actual
         * "input", but custom React Component, which would be the same what "innerRef"
         * references. In that case, omit explicit call of "innerRef".
         */
        if (Component instanceof React.Component) {
          return
        }

        const { innerRef } = this.props
        if (innerRef) {
          innerRef(Component)
        }
      }

      /**
       * Handles field focus.
       * @param {Event} event
       */
      handleFocus = (event) => {
        this.context.form.eventEmitter.emit('fieldFocus', {
          event,
          fieldProps: this.contextProps,
        })
      }

      /**
       * Handles field change.
       * @param {Event} event
       * @param {any} nextValue
       * @param {any} prevValue
       */
      handleChange = (args) => {
        const {
          event,
          nextValue: customNextValue,
          prevValue: customPrevValue,
        } = args
        const { contextProps } = this

        const nextValue = args.hasOwnProperty('nextValue')
          ? customNextValue
          : event.currentTarget[valuePropName]

<<<<<<< HEAD
        const prevValue = args.hasOwnProperty('prevValue')
          ? customPrevValue
          : contextProps.get(valuePropName)

=======
>>>>>>> 1d804b63
        this.context.form.eventEmitter.emit('fieldChange', {
          event,
          nextValue,
          prevValue,
          fieldProps: contextProps,
        })
      }

      /**
       * Handles field blur.
       * @param {Event} event
       */
      handleBlur = (event) => {
        this.context.form.eventEmitter.emit('fieldBlur', {
          event,
          fieldProps: this.contextProps,
        })
      }

      render() {
        const { props, contextProps } = this

        /* Reference to the enforced props from the HOC options */
        const enforcedProps = hocOptions.enforceProps({ props, contextProps })
        const fieldState = contextProps.toJS()
        const { valuePropName } = fieldState
        const value = fieldState.controlled
          ? props[valuePropName] || ''
          : fieldState[valuePropName]

        /* Props to assign to the field component directly (input, select, etc.) */
        const fieldProps = {
          name: fieldState.name,
          type: fieldState.type,
          [valuePropName]: value,
          required: fieldState.required,
          disabled: this.props.disabled,

          /* Assign/override the props provided via {options.enforceProps()} */
          ...enforcedProps,

          /* Reference */
          ref: this.getInnerRef,

          /* Explicitly assign event handlers to prevent unwanted override */
          onFocus: this.handleFocus,
          onChange: (event) => this.handleChange({ event }),
          onBlur: this.handleBlur,
        }

        return (
          <WrappedComponent
            {...props}
            fieldProps={fieldProps}
            fieldState={fieldState}
            handleFieldFocus={this.handleFocus}
            handleFieldChange={this.handleChange}
            handleFieldBlur={this.handleBlur}
          />
        )
      }
    }

    return hoistNonReactStatics(Field, WrappedComponent)
  }
}<|MERGE_RESOLUTION|>--- conflicted
+++ resolved
@@ -82,7 +82,6 @@
 
       /* Registers the current field within the parent form's state */
       register() {
-<<<<<<< HEAD
         const { props: directProps, context, fieldPath } = this
         const { fields, fieldGroup, form } = context
         const { initialValue } = directProps
@@ -90,15 +89,6 @@
         const contextValue = fields.getIn([...fieldPath, valuePropName])
 
         /* Get the proper field value */
-=======
-        const { props: directProps, fieldPath } = this;
-        const { fields, fieldGroup, form } = this.context;
-        const { initialValue } = directProps;
-        const value = directProps[valuePropName];
-        const contextValue = fields.getIn([...fieldPath, valuePropName]);
-
-        /* Get the proper field value to register with */
->>>>>>> 1d804b63
         const registeredValue = isset(contextValue)
           ? contextValue
           : value || initialValue || hocOptions.initialValue
@@ -112,65 +102,11 @@
           type: prunedProps.type,
           valuePropName,
           [valuePropName]: registeredValue,
-<<<<<<< HEAD
           initialValue: prunedProps.hasOwnProperty('initialValue')
             ? initialValue
             : registeredValue,
           controlled: prunedProps.hasOwnProperty('value'), // TODO Checkboxes are always uncontrolled
           required: prunedProps.required,
-=======
-          initialValue: directProps.hasOwnProperty('initialValue') ? initialValue : registeredValue,
-
-          /* States */
-          controlled: directProps.hasOwnProperty('value'), // FIXME checkboxes are never controlled
-          focused: false,
-
-          /* Validation */
-          errors: null,
-          required: directProps.required,
-          expected: true,
-          skip: directProps.skip,
-          valid: false,
-          invalid: false,
-          validating: false,
-          validated: false,
-          validatedSync: false,
-          validatedAsync: false,
-          validSync: false,
-          validAsync: false
-        };
-
-        /* Inherit expected props to the field record */
-        inheritedProps.forEach((propName) => {
-          const propValue = directProps[propName];
-          if (propValue) {
-            defaultFieldRecord[propName] = propValue;
-          }
-        });
-
-        /* (Optional) Alter the field record using HOC options */
-        const fieldRecord = hocOptions.mapPropsToField({
-          fieldRecord: defaultFieldRecord,
-          props: directProps,
-          context: this.context,
-          valuePropName
-        });
-
-        /* Prevent { fieldGroup: undefined } for the fields without a group */
-        if (fieldGroup) {
-          fieldRecord.fieldGroup = fieldGroup;
-        }
-
-        /**
-         * When the validate method is debounced on the form level, different calls to it from different fields
-         * are going to overlap and conflict with each other.
-         *
-         * Wrapping the validate method for each field means that each re-occuring call to that method is
-         * going to be debounced relatively to the field, regardless of the other fields being validated.
-         */
-        fieldRecord.debounceValidate = debounce(form.validateField, form.debounceTime);
->>>>>>> 1d804b63
-
           reactiveProps,
 
           //
@@ -194,7 +130,6 @@
           onBlur: prunedProps.onBlur,
         }
 
-<<<<<<< HEAD
         /* (Optional) Alter the field record using HOC options */
         const mappedFieldProps = hocOptions.mapPropsToField({
           fieldRecord: initialFieldProps, // TODO Align naming
@@ -205,8 +140,6 @@
 
         const fieldRecord = recordUtils.createField(mappedFieldProps)
 
-=======
->>>>>>> 1d804b63
         /* Notify the parent Form that a new field prompts to register */
         form.eventEmitter.emit('fieldRegister', {
           fieldProps: fieldRecord,
@@ -364,13 +297,10 @@
           ? customNextValue
           : event.currentTarget[valuePropName]
 
-<<<<<<< HEAD
         const prevValue = args.hasOwnProperty('prevValue')
           ? customPrevValue
           : contextProps.get(valuePropName)
 
-=======
->>>>>>> 1d804b63
         this.context.form.eventEmitter.emit('fieldChange', {
           event,
           nextValue,
