import invariant from 'invariant'
import React from 'react'
import PropTypes from 'prop-types'
import { EventEmitter } from 'events'
import { fromJS, Record, List, Map } from 'immutable'
import { Observable } from 'rxjs/Observable'
import 'rxjs/add/operator/bufferTime'
import 'rxjs/add/observable/fromEvent'

/* Internal modules */
import {
  defaultDebounceTime,
  ValidationRulesPropType,
  ValidationMessagesPropType,
} from './FormProvider'
import {
  CustomPropTypes,
  isset,
  camelize,
  dispatch,
  flattenDeep,
  recordUtils,
  fieldUtils,
  formUtils,
  rxUtils,
} from '../utils'
import * as handlers from '../utils/handlers'
import validate from '../utils/handlers/validateField'

/**
 * Binds the component's reference to the function's context and calls
 * an optional callback function to access the component reference.
 * @param {HTMLElement} element
 * @param {Function?} callback
 */
function getInnerRef(element, callback) {
  this.innerRef = element

  if (callback) {
    callback(element)
  }
}

function isField(entity) {
  return !!entity.fieldPath
}

export default class Form extends React.Component {
  static propTypes = {
    /* General */
    innerRef: PropTypes.func,
    action: PropTypes.func.isRequired,

    /* Validation */
    rules: ValidationRulesPropType,
    messages: ValidationMessagesPropType,

    /* Callbacks */
    onFirstChange: PropTypes.func,
    onReset: PropTypes.func,
    onInvalid: PropTypes.func,
    onSubmitStart: PropTypes.func,
    onSubmitted: PropTypes.func,
    onSubmitFailed: PropTypes.func,
    onSubmitEnd: PropTypes.func,
  }

  static defaultProps = {
    action: () => new Promise((resolve) => resolve()),
  }

  state = {
    fields: Map(),
    rxRules: Map(),
    dirty: false,
  }

  /* Context accepted by the Form */
  static contextTypes = {
    rules: CustomPropTypes.Map,
    messages: CustomPropTypes.Map,
    debounceTime: PropTypes.number,
    withImmutable: PropTypes.bool,
  }

  /* Context propagated to the fields */
  static childContextTypes = {
    fields: CustomPropTypes.Map.isRequired,
    form: PropTypes.object.isRequired,
  }

  getChildContext() {
    return {
      fields: this.state.fields,
      form: this,
    }
  }

  constructor(props, context) {
    super(props, context)
    const { rules: explicitRules, messages: explicitMessages } = props
    const { debounceTime, rules, messages } = context

    /* Set the validation debounce duration */
    this.debounceTime = isset(debounceTime) ? debounceTime : defaultDebounceTime

    /* Set validation rules */
    this.formRules = formUtils.mergeRules(explicitRules, rules)

    /**
     * Define validation messages once, since those should be converted
     * to immutable, which is an expensive procedure. Moreover, messages
     * are unlikely to change during the component's lifecycle. It should
     * be safe to store them.
     * Note: Messages passed from FormProvider (context messages) are
     * already immutable.
     */
    this.messages = explicitMessages ? fromJS(explicitMessages) : messages

    /* Create an event emitter to communicate between form and its fields */
    const eventEmitter = new EventEmitter()
    this.eventEmitter = eventEmitter

    /* Field lifecycle observerables */
    Observable.fromEvent(eventEmitter, 'fieldRegister')
      .bufferTime(100)
      .subscribe((pendingFields) => pendingFields.forEach(this.registerField))
    Observable.fromEvent(eventEmitter, 'fieldFocus').subscribe(
      this.handleFieldFocus,
    )
    Observable.fromEvent(eventEmitter, 'fieldChange').subscribe(
      this.handleFieldChange,
    )
    Observable.fromEvent(eventEmitter, 'fieldBlur').subscribe(
      this.handleFieldBlur,
    )
    Observable.fromEvent(eventEmitter, 'fieldUnregister').subscribe(
      this.unregisterField,
    )
    Observable.fromEvent(eventEmitter, 'validateField').subscribe(
      this.validateField,
    )
  }

  withRegisteredField = (func) => {
    return (args) => {
      const { fieldProps } = args
      return this.state.fields.hasIn(fieldProps.fieldPath) && func(args)
    }
  }

  /**
   * Maps the field to the state/context.
   * Passing fields in context gives a benefit of removing an explicit traversing of
   * children tree, deconstructing and constructing each appropriate child with the
   * attached handler props.
   * @param {Record} fieldProps
   */
  registerField = ({ fieldProps: initialFieldProps, fieldOptions }) => {
<<<<<<< HEAD
    const { fields } = this.state
    const { fieldPath } = initialFieldProps
    const fieldAlreadyExists = fields.hasIn(fieldPath)
=======
    const { fields } = this.state;
    const fieldPath = initialFieldProps.get('fieldPath');
    const isAlreadyExist = fields.hasIn(fieldPath);
>>>>>>> 1d804b63

    /* Warn on field duplicates */
    invariant(
      !(fieldAlreadyExists && !fieldOptions.allowMultiple),
      'Cannot register field `%s`, the field with ' +
      'the provided name is already registered. Make sure the fields on the same level of `Form` ' +
      'or `Field.Group` have unique names.',
      fieldPath,
    )

    /* Perform custom field props transformations upon registration */
    const fieldProps = fieldOptions.beforeRegister({
      fieldProps: initialFieldProps,
      fields,
    })

    if (!fieldProps) {
      return
    }

    const nextFields = fields.setIn(fieldPath, fieldProps)
    const { eventEmitter } = this

    /**
     * Synchronize the field record with the field component's props.
     * Create a props change observer to keep field's record in sync with
     * the props changes of the respective field component. Only the changes
     * in the props relative to the record should be observed and synchronized.
     */
    rxUtils
      .createPropsObserver({
        targetFieldPath: fieldPath,
        props: ['type'],
        eventEmitter,
      })
      .subscribe(({ nextTargetRecord, changedProps }) => {
        //
        // TODO Test if this replaces the previous logic.
        //
        const nextFieldProps = nextTargetRecord.merge(changedProps)
        this.updateFieldsWith(nextFieldProps)

        // this.updateField({
        //   fieldPath,
        //   update: (fieldProps) =>
        //     Object.keys(changedProps).reduce((acc, propName) => {
        //       return acc.set(propName, changedProps[propName])
        //     }, fieldProps),
        // })
      })

    /**
     * Analyze the rules relevant to the registered field and create
     * reactive subscriptions to resolve them once their dependencies
     * update. Returns the Map of the recorded formatted rules.
     * That Map is later used during the sync validation as the rules source.
     */
    const nextRxRules = rxUtils.createRulesSubscriptions({
      fieldProps,
      fields,
      form: this,
    })

    this.setState(
      {
        fields: nextFields,
        rxRules: nextRxRules,
      },
      () => {
        const fieldRegisteredEvent = camelize(...fieldPath, 'registered')
        eventEmitter.emit(fieldRegisteredEvent, fieldProps)

        if (fieldOptions.shouldValidateOnMount) {
          this.validateField({
            fieldProps,

            /**
             * Enforce the validation function to use the "fieldProps"
             * provided directly. By default, it will try to grab the
             * field record from the state, which is missing at the
             * point of field mounting.
             */
            forceProps: true,
          })
        }

        /* Create reactive props subscriptions */
        rxUtils.createPropsSubscriptions({
          fieldProps,
          fields: nextFields,
          form: this,
        })
      },
    )
  }

  /**
   * Updates the fields with the given field record and returns
   * the updated state of the fields.
   * @param {Record} fieldProps
   * @returns {Promise}
   */
<<<<<<< HEAD
  updateFieldsWith = (fieldProps) => {
    const nextFields = recordUtils.updateCollectionWith(
      fieldProps,
      this.state.fields,
    )
=======
  updateField = ({ fieldPath: explicitFieldPath, fieldProps: explicitFieldProps, update }) => {
    invariant(update, 'Field update failed: expected an `update` function, but got: %s', update);
    invariant(explicitFieldPath || explicitFieldProps, 'Field update failed: expected `fieldPath` or `fieldProps` ' +
      'provided, but got: %s.', explicitFieldPath || explicitFieldProps);

    const { fields } = this.state;
    const fieldPath = explicitFieldProps ? explicitFieldProps.get('fieldPath') : explicitFieldPath;
    const fieldProps = explicitFieldProps || fields.getIn(fieldPath);
    const nextFieldProps = update(fieldProps);
    const nextFields = fields.setIn(fieldPath, nextFieldProps);
>>>>>>> 1d804b63

    return new Promise((resolve, reject) => {
      try {
        this.setState({ fields: nextFields }, resolve.bind(this, nextFields))
      } catch (error) {
        reject(error)
      }
    })
  }

  /**
   * Deletes the field record from the state.
   * @param {Record} fieldProps
   */
  unregisterField = (fieldProps) => {
    this.setState((prevState) => ({
      fields: prevState.fields.deleteIn(fieldProps.fieldPath),
    }))
  }

  /**
   * Handles the first change of a field value.
   * @param {Event} event
   * @param {any} nextValue
   * @param {any} prevValue
   * @param {Record} fieldProps
   */
  handleFirstChange = ({ event, prevValue, nextValue, fieldProps }) => {
    dispatch(
      this.props.onFirstChange,
      {
        event,
        nextValue,
        prevValue,
        fieldProps,
        fields: this.state.fields,
        form: this,
      },
      this.context,
    )

    this.setState({ dirty: true })
  }

  /**
   * Handles field focus.
   * @param {Event} event
   * @param {Record} fieldProps
   */
<<<<<<< HEAD
  handleFieldFocus = this.withRegisteredField((args) => {
    const { fields } = this.state
    const { nextFields } = handlers.handleFieldFocus(args, fields, this)
    this.setState({ fields: nextFields })
  })
=======
  handleFieldFocus = async ({ event, fieldProps }) => {
    /* Bypass events called from an unregistered Field */
    if (!this.hasField(fieldProps)) return;

    const { nextFieldProps, nextFields } = await this.updateField({
      fieldPath: fieldProps.get('fieldPath'),
      update: fieldProps => fieldProps.set('focused', true)
    });

    /* Call custom onFocus handler */
    const onFocusHandler = fieldProps.get('onFocus');
    if (!onFocusHandler) return;

    dispatch(onFocusHandler, {
      event,
      fieldProps: nextFieldProps,
      fields: nextFields,
      form: this
    }, this.context);
  }
>>>>>>> 1d804b63

  /**
   * Handles field change.
   * @param {Event} event
   * @param {Record} fieldProps
   * @param {mixed} prevValue
   * @param {mixed} nextValue
   */
  handleFieldChange = this.withRegisteredField(async (args) => {
    const { fields, dirty } = this.state

<<<<<<< HEAD
    const changePayload = await handlers.handleFieldChange(args, fields, this, {
      onUpdateValue: this.updateFieldsWith,
    })

=======
>>>>>>> 1d804b63
    /**
     * Change handler for controlled fields does not return the next field props
     * record, therefore, need to explicitly ensure the payload was returned.
     */
    if (changePayload) {
      this.updateFieldsWith(changePayload.nextFieldProps)
    }

    /* Mark form as dirty if it's not already */
    if (!dirty) {
      this.handleFirstChange(args)
    }
  })

  /**
   * Handles field blur.
   * @param {Event} event
   * @param {Record} fieldProps
   */
  handleFieldBlur = this.withRegisteredField(async (args) => {
    const { fields } = this.state
    const { nextFields } = await handlers.handleFieldBlur(args, fields, this)

<<<<<<< HEAD
    this.setState({ fields: nextFields })
  })
=======
    /**
     * Determine whether the validation is needed.
     * Also, determine a type of the validation. In case the field has been validated sync
     * and is valid sync, it's ready to be validated async (if any async validation is present).
     * However, if the field hasn't been validated sync yet (hasn't been touched), first require
     * sync validation. When the latter fails, user will be prompted to change the value of the
     * field. Changing the value resets the "async" validation state as well. Hence, when the
     * user will pass sync validation, upon blurring out the field, the validation type will
     * be "async".
     */
    //
    //
    // TODO Review if this is really needed. Why not just "ValidationType.shouldValidate()"?
    //
    //
    const shouldValidate = !validatedSync || (validSync && !validatedAsync && asyncRule);

    if (shouldValidate) {
      /* Indicate that the validation is running */
      const { nextFieldProps } = await this.updateField({
        fieldPath,
        update: fieldProps => fieldProps
          .set('errors', null)
          .set('invalid', false)
          .set('validating', true)
      });

      /* Validate the field */
      await this.validateField({ fieldProps: nextFieldProps });
    }

    /* Make field enabled, update its props */
    const { nextFields, nextFieldProps } = await this.updateField({
      fieldPath,
      update: fieldProps => fieldProps
        .set('focused', false)
        .set('validating', false)
    });

    /* Call custom onBlur handler */
    const onBlur = nextFieldProps.get('onBlur');
    if (!onBlur) return;

    dispatch(onBlur, {
      event,
      fieldProps: nextFieldProps,
      fields: nextFields,
      form: this
    }, this.context);
  }
>>>>>>> 1d804b63

  /**
   * Validates the provided field with the additional options.
   */
<<<<<<< HEAD
  validateField = async (args) => {
    const {
      chain,
      force = false,
      fieldProps: explicitFieldProps,
      fields: explicitFields,
      forceProps = false,
      shouldUpdateFields = true,
    } = args

    const fields = explicitFields || this.state.fields

    let fieldProps = forceProps
      ? explicitFieldProps
      : fields.getIn(explicitFieldProps.fieldPath)
    fieldProps = fieldProps || explicitFieldProps
=======
  validateField = async ({
    type = BothValidationType,
    fieldProps: explicitFieldProps,
    fields: explicitFields,
    forceProps = false,
    force = false
  }) => {
    const { formRules } = this;
    const fields = explicitFields || this.state.fields;

    let fieldProps = forceProps ? explicitFieldProps : fields.getIn(explicitFieldProps.get('fieldPath'));
    fieldProps = fieldProps || explicitFieldProps;

    /* Bypass the validation if the provided validation type has been already validated */
    const needsValidation = type.shouldValidate({
      validationType: type,
      fieldProps,
      formRules
    });

    const shouldValidate = force || needsValidation;

    /* Bypass the validation when none is needed */
    if (!shouldValidate) {
      return {
        nextFieldProps: fieldProps,
        nextFields: fields
      };
    }
>>>>>>> 1d804b63

    /* Perform the validation */
    const validatedField = await validate({
      chain,
      force,
      fieldProps,
      fields,
      form: this,
    })

    /* Update the field in the state to reflect the changes */
    if (shouldUpdateFields) {
      await this.updateFieldsWith(validatedField)
    }

    return validatedField
  }

  /**
   * Performs the validation of each field in parallel, awaiting for all the pending
   * validations to be completed.
   * @param {Function} predicate (Optional) Predicate function to filter the fields.
   */
  validate = async (predicate = isField) => {
    const { fields } = this.state
    const flattenedFields = flattenDeep(fields, predicate, true)

    /* Validate only the fields matching the optional predicate */
    const validationSequence = flattenedFields.reduce(
      (validations, fieldProps) => {
        return validations.concat(
          this.validateField({ fieldProps }),
        )
      },
      [],
    )

    /* Await for all validation promises to resolve before returning */
    const validatedFields = await Promise.all(validationSequence)
    const isFormValid = validatedFields.every((validatedFieldProps) => {
      return validatedFieldProps.expected
    })

    const { onInvalid } = this.props

    if (!isFormValid && onInvalid) {
      const { fields: nextFields } = this.state

      /* Filter unexpected fields into a separate collection */
      const invalidFields = List(
        nextFields.filterNot((fieldProps) => fieldProps.expected),
      )

      /* Call custom callback */
      dispatch(
        onInvalid,
        {
          fields: nextFields,
          invalidFields,
          form: this,
        },
        this.context,
      )
    }

    return isFormValid
  }

  /**
   * Clears all the fields.
   */
  clear = () => {
    const nextFields = this.state.fields.map(fieldUtils.resetField(() => ''));
    this.setState({ fields: nextFields });
  }

  /**
   * Resets all the fields to their initial state upon mounting.
   */
  reset = () => {
<<<<<<< HEAD
    const nextFields = this.state.fields.map(recordUtils.reset)

    this.setState({ fields: nextFields }, () => {
      /**
       * Validate only non-empty fields, since empty required fields
       * should not be unexpected after reset.
       */
      this.validate((entry) => Record.isRecord(entry) && entry.value !== '')
=======
    const nextFields = this.state.fields.map(fieldUtils.resetField((fieldProps) => {
      return fieldProps.get('initialValue');
    }));

    this.setState({ fields: nextFields }, () => {
      /**
       * Validate only non-empty fields, since empty required fields should
       * not be unexpected upon reset.
       */
      this.validate(fieldProps => Map.isMap(fieldProps) && (fieldProps.get('value') !== ''));
>>>>>>> 1d804b63

      /* Call custom callback methods to be able to reset controlled fields */
      dispatch(
        this.props.onReset,
        {
          fields: nextFields,
          form: this,
        },
        this.context,
      )
    })
  }

  /**
   * Returns a collection of serialized fields.
   * @returns {Map|Object}
   */
  serialize = () => {
    return fieldUtils.serializeFields(
      this.state.fields,
      this.context.withImmutable,
    )
  }

  /**
   * Submits the form.
   * @param {Event} event
   */
  submit = async (event) => {
    if (event) {
      event.preventDefault()
    }

    /* Throw on submit attempt without the "action" prop */
    const { action } = this.props

    invariant(
      action,
      'Cannot submit the form without `action` prop specified explicitly. ' +
      'Expected a function which returns Promise, but received: %s.',
      action,
    )

    /* Ensure form is valid before submitting */
    const isFormValid = await this.validate()

    if (!isFormValid) {
      return
    }

    const { fields } = this.state
    const {
      onSubmitStart,
      onSubmitted,
      onSubmitFailed,
      onSubmitEnd,
    } = this.props

    /* Serialize the fields */
    const serialized = this.serialize()

    /* Compose a single Object of arguments passed to each custom handler */
    const callbackArgs = {
      serialized,
      fields,
      form: this,
    }

    /**
     * Event: Submit has started.
     * The submit is consideres started immediately when the submit button is pressed.
     */
    dispatch(onSubmitStart, callbackArgs, this.context)

    const dispatchedAction = dispatch(action, callbackArgs, this.context)

    invariant(
      dispatchedAction && typeof dispatchedAction.then === 'function',
      'Cannot submit the form. Expected `action` prop of the Form to return ' +
      'an instance of Promise, but got: %s. Make sure you return a Promise ' +
      'from your action handler.',
      dispatchedAction,
    )

    return dispatchedAction
      .then((res) => {
        dispatch(onSubmitted, { ...callbackArgs, res }, this.context)
        return res
      })
      .catch((res) => {
        dispatch(onSubmitFailed, { ...callbackArgs, res }, this.context)
        return res
      })
      .then((res) => {
        dispatch(onSubmitEnd, { ...callbackArgs, res }, this.context)
      })
  }

  render() {
    const { innerRef, id, className, children } = this.props

    return (
      <form
        ref={(ref) => getInnerRef.call(this, ref, innerRef)}
        {...{ id }}
        {...{ className }}
        onSubmit={this.submit}
        noValidate
      >
        {children}
      </form>
    )
  }
}<|MERGE_RESOLUTION|>--- conflicted
+++ resolved
@@ -157,22 +157,16 @@
    * @param {Record} fieldProps
    */
   registerField = ({ fieldProps: initialFieldProps, fieldOptions }) => {
-<<<<<<< HEAD
     const { fields } = this.state
     const { fieldPath } = initialFieldProps
     const fieldAlreadyExists = fields.hasIn(fieldPath)
-=======
-    const { fields } = this.state;
-    const fieldPath = initialFieldProps.get('fieldPath');
-    const isAlreadyExist = fields.hasIn(fieldPath);
->>>>>>> 1d804b63
 
     /* Warn on field duplicates */
     invariant(
       !(fieldAlreadyExists && !fieldOptions.allowMultiple),
       'Cannot register field `%s`, the field with ' +
-      'the provided name is already registered. Make sure the fields on the same level of `Form` ' +
-      'or `Field.Group` have unique names.',
+        'the provided name is already registered. Make sure the fields on the same level of `Form` ' +
+        'or `Field.Group` have unique names.',
       fieldPath,
     )
 
@@ -268,24 +262,11 @@
    * @param {Record} fieldProps
    * @returns {Promise}
    */
-<<<<<<< HEAD
   updateFieldsWith = (fieldProps) => {
     const nextFields = recordUtils.updateCollectionWith(
       fieldProps,
       this.state.fields,
     )
-=======
-  updateField = ({ fieldPath: explicitFieldPath, fieldProps: explicitFieldProps, update }) => {
-    invariant(update, 'Field update failed: expected an `update` function, but got: %s', update);
-    invariant(explicitFieldPath || explicitFieldProps, 'Field update failed: expected `fieldPath` or `fieldProps` ' +
-      'provided, but got: %s.', explicitFieldPath || explicitFieldProps);
-
-    const { fields } = this.state;
-    const fieldPath = explicitFieldProps ? explicitFieldProps.get('fieldPath') : explicitFieldPath;
-    const fieldProps = explicitFieldProps || fields.getIn(fieldPath);
-    const nextFieldProps = update(fieldProps);
-    const nextFields = fields.setIn(fieldPath, nextFieldProps);
->>>>>>> 1d804b63
 
     return new Promise((resolve, reject) => {
       try {
@@ -335,34 +316,11 @@
    * @param {Event} event
    * @param {Record} fieldProps
    */
-<<<<<<< HEAD
   handleFieldFocus = this.withRegisteredField((args) => {
     const { fields } = this.state
     const { nextFields } = handlers.handleFieldFocus(args, fields, this)
     this.setState({ fields: nextFields })
   })
-=======
-  handleFieldFocus = async ({ event, fieldProps }) => {
-    /* Bypass events called from an unregistered Field */
-    if (!this.hasField(fieldProps)) return;
-
-    const { nextFieldProps, nextFields } = await this.updateField({
-      fieldPath: fieldProps.get('fieldPath'),
-      update: fieldProps => fieldProps.set('focused', true)
-    });
-
-    /* Call custom onFocus handler */
-    const onFocusHandler = fieldProps.get('onFocus');
-    if (!onFocusHandler) return;
-
-    dispatch(onFocusHandler, {
-      event,
-      fieldProps: nextFieldProps,
-      fields: nextFields,
-      form: this
-    }, this.context);
-  }
->>>>>>> 1d804b63
 
   /**
    * Handles field change.
@@ -374,13 +332,10 @@
   handleFieldChange = this.withRegisteredField(async (args) => {
     const { fields, dirty } = this.state
 
-<<<<<<< HEAD
     const changePayload = await handlers.handleFieldChange(args, fields, this, {
       onUpdateValue: this.updateFieldsWith,
     })
 
-=======
->>>>>>> 1d804b63
     /**
      * Change handler for controlled fields does not return the next field props
      * record, therefore, need to explicitly ensure the payload was returned.
@@ -404,66 +359,12 @@
     const { fields } = this.state
     const { nextFields } = await handlers.handleFieldBlur(args, fields, this)
 
-<<<<<<< HEAD
     this.setState({ fields: nextFields })
   })
-=======
-    /**
-     * Determine whether the validation is needed.
-     * Also, determine a type of the validation. In case the field has been validated sync
-     * and is valid sync, it's ready to be validated async (if any async validation is present).
-     * However, if the field hasn't been validated sync yet (hasn't been touched), first require
-     * sync validation. When the latter fails, user will be prompted to change the value of the
-     * field. Changing the value resets the "async" validation state as well. Hence, when the
-     * user will pass sync validation, upon blurring out the field, the validation type will
-     * be "async".
-     */
-    //
-    //
-    // TODO Review if this is really needed. Why not just "ValidationType.shouldValidate()"?
-    //
-    //
-    const shouldValidate = !validatedSync || (validSync && !validatedAsync && asyncRule);
-
-    if (shouldValidate) {
-      /* Indicate that the validation is running */
-      const { nextFieldProps } = await this.updateField({
-        fieldPath,
-        update: fieldProps => fieldProps
-          .set('errors', null)
-          .set('invalid', false)
-          .set('validating', true)
-      });
-
-      /* Validate the field */
-      await this.validateField({ fieldProps: nextFieldProps });
-    }
-
-    /* Make field enabled, update its props */
-    const { nextFields, nextFieldProps } = await this.updateField({
-      fieldPath,
-      update: fieldProps => fieldProps
-        .set('focused', false)
-        .set('validating', false)
-    });
-
-    /* Call custom onBlur handler */
-    const onBlur = nextFieldProps.get('onBlur');
-    if (!onBlur) return;
-
-    dispatch(onBlur, {
-      event,
-      fieldProps: nextFieldProps,
-      fields: nextFields,
-      form: this
-    }, this.context);
-  }
->>>>>>> 1d804b63
 
   /**
    * Validates the provided field with the additional options.
    */
-<<<<<<< HEAD
   validateField = async (args) => {
     const {
       chain,
@@ -480,37 +381,6 @@
       ? explicitFieldProps
       : fields.getIn(explicitFieldProps.fieldPath)
     fieldProps = fieldProps || explicitFieldProps
-=======
-  validateField = async ({
-    type = BothValidationType,
-    fieldProps: explicitFieldProps,
-    fields: explicitFields,
-    forceProps = false,
-    force = false
-  }) => {
-    const { formRules } = this;
-    const fields = explicitFields || this.state.fields;
-
-    let fieldProps = forceProps ? explicitFieldProps : fields.getIn(explicitFieldProps.get('fieldPath'));
-    fieldProps = fieldProps || explicitFieldProps;
-
-    /* Bypass the validation if the provided validation type has been already validated */
-    const needsValidation = type.shouldValidate({
-      validationType: type,
-      fieldProps,
-      formRules
-    });
-
-    const shouldValidate = force || needsValidation;
-
-    /* Bypass the validation when none is needed */
-    if (!shouldValidate) {
-      return {
-        nextFieldProps: fieldProps,
-        nextFields: fields
-      };
-    }
->>>>>>> 1d804b63
 
     /* Perform the validation */
     const validatedField = await validate({
@@ -541,9 +411,7 @@
     /* Validate only the fields matching the optional predicate */
     const validationSequence = flattenedFields.reduce(
       (validations, fieldProps) => {
-        return validations.concat(
-          this.validateField({ fieldProps }),
-        )
+        return validations.concat(this.validateField({ fieldProps }))
       },
       [],
     )
@@ -583,15 +451,14 @@
    * Clears all the fields.
    */
   clear = () => {
-    const nextFields = this.state.fields.map(fieldUtils.resetField(() => ''));
-    this.setState({ fields: nextFields });
+    const nextFields = this.state.fields.map(fieldUtils.resetField(() => ''))
+    this.setState({ fields: nextFields })
   }
 
   /**
    * Resets all the fields to their initial state upon mounting.
    */
   reset = () => {
-<<<<<<< HEAD
     const nextFields = this.state.fields.map(recordUtils.reset)
 
     this.setState({ fields: nextFields }, () => {
@@ -600,18 +467,6 @@
        * should not be unexpected after reset.
        */
       this.validate((entry) => Record.isRecord(entry) && entry.value !== '')
-=======
-    const nextFields = this.state.fields.map(fieldUtils.resetField((fieldProps) => {
-      return fieldProps.get('initialValue');
-    }));
-
-    this.setState({ fields: nextFields }, () => {
-      /**
-       * Validate only non-empty fields, since empty required fields should
-       * not be unexpected upon reset.
-       */
-      this.validate(fieldProps => Map.isMap(fieldProps) && (fieldProps.get('value') !== ''));
->>>>>>> 1d804b63
 
       /* Call custom callback methods to be able to reset controlled fields */
       dispatch(
@@ -651,7 +506,7 @@
     invariant(
       action,
       'Cannot submit the form without `action` prop specified explicitly. ' +
-      'Expected a function which returns Promise, but received: %s.',
+        'Expected a function which returns Promise, but received: %s.',
       action,
     )
 
@@ -691,8 +546,8 @@
     invariant(
       dispatchedAction && typeof dispatchedAction.then === 'function',
       'Cannot submit the form. Expected `action` prop of the Form to return ' +
-      'an instance of Promise, but got: %s. Make sure you return a Promise ' +
-      'from your action handler.',
+        'an instance of Promise, but got: %s. Make sure you return a Promise ' +
+        'from your action handler.',
       dispatchedAction,
     )
 
